{
  "domain": "unifi_ap_led",
  "name": "UniFi AP LED Control",
  "codeowners": ["@omgitslurch"],
  "config_flow": true,
  "documentation": "https://github.com/omgitslurch/hass-unifi-ap-led",
  "iot_class": "local_polling",
  "issue_tracker": "https://github.com/omgitslurch/hass-unifi-ap-led/issues",
  "requirements": ["aiohttp>=3.8.0"],
<<<<<<< HEAD
<<<<<<< Updated upstream
<<<<<<< Updated upstream
  "version": "1.2.1"
=======
  "version": "1.2.3"
>>>>>>> Stashed changes
=======
  "version": "1.2.3"
>>>>>>> Stashed changes
=======
  "version": "1.2.3-session-fix"
>>>>>>> ff164be1
}<|MERGE_RESOLUTION|>--- conflicted
+++ resolved
@@ -7,17 +7,5 @@
   "iot_class": "local_polling",
   "issue_tracker": "https://github.com/omgitslurch/hass-unifi-ap-led/issues",
   "requirements": ["aiohttp>=3.8.0"],
-<<<<<<< HEAD
-<<<<<<< Updated upstream
-<<<<<<< Updated upstream
-  "version": "1.2.1"
-=======
   "version": "1.2.3"
->>>>>>> Stashed changes
-=======
-  "version": "1.2.3"
->>>>>>> Stashed changes
-=======
-  "version": "1.2.3-session-fix"
->>>>>>> ff164be1
 }